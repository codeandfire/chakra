--- conflicted
+++ resolved
@@ -321,19 +321,8 @@
                 
             config = Config(config_file)
 
-<<<<<<< HEAD
         metadata_text = config.metadata.text()
         assert len(metadata_text.strip().split('\n')) == 3
-=======
-            # a check that the `Metadata.write()` method works.
-            metadata_file = Path(temp_dir) / Path('PKG-INFO')
-            config.metadata.write(metadata_file)
-            assert metadata_file.exists()
-
-        assert config.metadata.name == 'foo'
-        assert str(config.metadata.version) == '0.1.0'
-        assert config.metadata.dependencies == []
->>>>>>> 2fe630af
 
         assert config.env.path == Path('env')
         assert config.build_env.path == Path('.build-venv')
