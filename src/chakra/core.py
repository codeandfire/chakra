--- conflicted
+++ resolved
@@ -116,15 +116,8 @@
     """A virtual environment."""
 
     def __init__(self, path, python='python'):
-<<<<<<< HEAD
-        assert isinstance(path, Path), 'path must be a pathlib.Path object'
-
-        self.path = path
+        self.path = Path(path)
         self.python = Path(shutil.which(python)).resolve()
-=======
-        self.path = Path(path)
-        self.python = Path(shutil.which(python))
->>>>>>> 89df451a
         self.is_activated = False
 
     def __repr__(self):
