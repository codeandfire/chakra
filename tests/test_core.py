--- conflicted
+++ resolved
@@ -233,12 +233,6 @@
             # should refer to the created environment.
             assert any([Path(path).is_relative_to(env_path) for path in sys.path])
 
-<<<<<<< HEAD
-    @unittest.expectedFailure
-    def test_path_is_a_path(self):
-        """The `path` parameter passed must be a `pathlib.Path` instance."""
-        _ = Environment('.venv')
-
     def test_setuptools_wheel_installed(self):
         """Test that `setuptools` and `wheel` are not installed in the environment.
 
@@ -265,13 +259,7 @@
 
             assert env.has_installed('pip')
 
-
-class TestCommandUnderEnvironment(unittest.TestCase):
-
-    def test(self):
-=======
     def test_command_under_env(self):
->>>>>>> 0a6eefa0
         """Test a command run under an environment."""
 
         command = Command(['pip', 'freeze'])
