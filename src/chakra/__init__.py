--- conflicted
+++ resolved
@@ -153,14 +153,11 @@
                        flags=['--download'])
 
     def activate(self):
-<<<<<<< HEAD
+        self.is_activated = True
         exec(open(self._activate_script).read(), {'__file__': str(self._activate_script)})
 
     def remove(self):
         shutil.rmtree(self.path)
-=======
-        self.is_activated = True
-        exec(open(self._activate_script).read(), {'__file__': str(self._activate_script)})
 
 
 class Config(object):
@@ -185,5 +182,4 @@
             f'{self.__class__.__name__}(env={self.env!r}, build_env={self.build_env!r}, '
             f'dev_deps={self.dev_deps!r}, build_deps={self.build_deps!r}, '
             f'build_backend={self.build_backend!r}, backend_path={self.backend_path!r})'
-        )
->>>>>>> 11d83841
+        )