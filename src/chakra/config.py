--- conflicted
+++ resolved
@@ -237,11 +237,6 @@
         with open(pyproject_file, 'rb') as f:
             config = tomllib.load(f)
 
-<<<<<<< HEAD
-=======
-        metadata = Metadata.load()
-
->>>>>>> 96a1ea65
         build_deps = config['build-system'].get('requires', [])
 
         config = config.get('tool', {}).get('chakra', {})
