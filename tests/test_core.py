import os
import subprocess
import sys
import unittest
from pathlib import Path

import virtualenv

from chakra.core import Command, Environment, Hook
from chakra._utils import tempfile


def make_directories(structure, at=Path('.')):
    """Create a directory structure.

    For documentation on how this works, please refer: tests/make_directories.md
    """

    if isinstance(structure, tuple):
        dir_name = structure[0]
        dir_path = at / Path(dir_name)
        dir_path.mkdir()
        make_directories(structure[1], at=dir_path)

    elif isinstance(structure, list):
        for s in structure:
            make_directories(s, at=at)

    # it must be a string, i.e. a file name.
    else:
        (at / Path(structure)).touch()


class TestCommand(unittest.TestCase):

    @unittest.skipIf(os.name == 'nt', 'on windows system')
    def test_echo(self):
        """Run an `echo` command."""

        result = Command(['echo', 'foo']).run(capture_output=True)
        assert result.returncode == 0
        assert result.stdout.strip() == 'foo'
        assert result.stderr.strip() == ''

    @unittest.skipIf(os.name == 'nt', 'on windows system')
    def test_ls(self):
        """Run an `ls -lh` command."""

        result = Command(['ls', '-l', '-h']).run(capture_output=True)

        assert result.returncode == 0

        # output of `ls -lh` will always have multiple lines.
        assert len(result.stdout.strip().split(os.linesep)) > 1

        assert result.stderr.strip() == ''

    @unittest.skipIf(os.name == 'nt', 'on windows system')
    def test_mkdir(self):
        """Run a `mkdir` command against an existing directory."""

        with tempfile.TemporaryDirectory() as temp_dir:
            os.chdir(temp_dir)
            Path('foo').mkdir()

            # `mkdir` against an existing directory will always throw an error.
            result = Command(['mkdir', 'foo']).run(capture_output=True)

        assert result.returncode != 0
        assert result.stdout.strip() == ''
        assert result.stderr.strip() != ''

    def test_python_c(self):
        """Run a `python -c` command."""

        result = Command(
            ['python', '-c', "print('Hello, world!')"]).run(capture_output=True)
        assert result.returncode == 0
        assert result.stdout.strip() == 'Hello, world!'
        assert result.stderr.strip() == ''

    def test_pip(self):
        """Run the command `pip install foo bar baz --find-links file:///foo/bar`."""

        result = Command(
            ['pip', 'install', 'foo', 'bar', 'baz', '--find-links',
             Path('/foo/bar').as_uri()],
        ).run(capture_output=True)

        assert result.returncode != 0
        assert 'Looking in links:' in result.stdout.strip()
        for line in result.stderr.strip().split(os.linesep):
            assert line.startswith('WARNING') or line.startswith('ERROR')

    def test_python_m(self):
        """Run a `python -m` command."""

        result = Command(
            ['python', '-m', 'unittest', 'discover', '-h']).run(capture_output=True)
        assert result.returncode == 0
        assert result.stdout.strip().startswith('usage: python -m unittest discover')
        assert result.stderr.strip() == ''

    def test_invalid(self):
        """Run an invalid command, i.e. a command that does not exist."""

        result = Command(['foo']).run(capture_output=True)
        assert result.returncode != 0
        assert result.stdout == ''
        assert result.stderr.strip() == 'command not found: foo'

    @unittest.skipIf(os.name == 'nt', 'on windows system')
    def test_env_vars_sh(self):
        """Verify that environment variables are accessible to the command."""

        command = Command(['/bin/sh', '-c', 'echo $FOO $BAR'],
                          env_vars={'FOO': 'bar', 'BAR': 'foo'})
        result = command.run(capture_output=True)
        assert result.stdout.strip() == 'bar foo'

    @unittest.skipUnless(os.name == 'nt', 'on non-windows system')
    def test_env_vars_powershell(self):
        """Verify that environment variables are accessible to the command."""

        command = Command(['powershell', '-Command', 'echo $env:Foo $env:Bar'],
                          env_vars={'Foo': 'bar', 'Bar': 'foo'})
        result = command.run(capture_output=True)
        assert result.stdout.strip() == 'bar\nfoo'


class TestHook(unittest.TestCase):

    def test_python(self):
        """Test a Python hook."""

        with tempfile.TemporaryDirectory() as temp_dir:
            os.chdir(temp_dir)
            with open('foo.py', 'w') as f:
                f.write("print('foo')")
            result = Hook(Path('foo.py')).run(capture_output=True)

        assert result.stdout.strip() == 'foo'

    @unittest.skipIf(os.name == 'nt', 'on windows system')
    def test_bash(self):
        """Test a Bash hook."""

        with tempfile.TemporaryDirectory() as temp_dir:
            os.chdir(temp_dir)
            with open('foo', 'w') as f:
                f.write("#!/bin/bash\n\necho 'foo'")
            result = Hook(Path('foo')).run(capture_output=True)

        assert result.stdout.strip() == 'foo'

    @unittest.skipIf(os.name == 'nt', 'on windows system')
    def test_bash_sh_extension(self):
        """Test a Bash hook with an `.sh` extension."""

        with tempfile.TemporaryDirectory() as temp_dir:
            os.chdir(temp_dir)
            with open('foo.sh', 'w') as f:
                f.write("#!/bin/bash\n\necho 'foo'")
            result = Hook(Path('foo.sh')).run(capture_output=True)

        assert result.stdout.strip() == 'foo'

    @unittest.skipUnless(os.name == 'nt', 'on non-windows system')
    def test_powershell(self):
        """Test a Powershell hook."""

        with tempfile.TemporaryDirectory() as temp_dir:
            os.chdir(temp_dir)
            with open('foo.ps1', 'w') as f:
                f.write("echo 'foo'")
            result = Hook(Path('foo.ps1')).run(capture_output=True)

        assert result.stdout.strip() == 'foo'

    def test_unsupported(self):
        """Test a hook with an unsupported extension."""

        with tempfile.TemporaryDirectory() as temp_dir:
            os.chdir(temp_dir)
            with open('foo.bat', 'w') as f:
                f.write('dir')

            with self.assertRaises(RuntimeError):
                Hook(Path('foo.bat')).run(capture_output=True)


class TestEnvironment(unittest.TestCase):

    def test_create(self):
        """Test creation of an environment."""

        with tempfile.TemporaryDirectory() as temp_dir:
            env_path = Path(temp_dir) / Path('.venv')
            env = Environment(env_path)
            env.create()

            assert env_path.exists()
            assert (env_path / Path('pyvenv.cfg')).exists()
            assert env._activate_script.exists()
            assert env.python_executable.exists()

    def test_activate(self):
        """Test if activation of an environment works.

        This test works by checking the value of `PATH` before and after activating the
        environment. After activating the environment, `PATH` should contain some
        directories that are relative to the directory of the environment.
        """

        with tempfile.TemporaryDirectory() as temp_dir:
            # create an environment by directly accessing the `virtualenv` module's API.
            env_path = Path(temp_dir) / Path('.venv')
            virtualenv.cli_run([str(env_path)])

            env = Environment(env_path)

            env.create()
            assert not env.is_activated

            # pre-activation, none of the paths in `PATH` (i.e. `sys.path`) should
            # have anything to do with the created environment.
            assert all([not Path(path).is_relative_to(env_path) for path in sys.path])

            env.activate()
            assert env.is_activated

            # post-activation, at least one of the paths in `PATH` (i.e. `sys.path`)
            # should refer to the created environment.
            assert any([Path(path).is_relative_to(env_path) for path in sys.path])

<<<<<<< HEAD
    @unittest.expectedFailure
    def test_path_is_a_path(self):
        """The `path` parameter passed must be a `pathlib.Path` instance."""
        _ = Environment('.venv')

    def test_setuptools_wheel_not_installed(self):
=======
    def test_setuptools_wheel_installed(self):
>>>>>>> 867e8730
        """Test that `setuptools` and `wheel` are not installed in the environment.

        The packages `setuptools` and `wheel` are not required by Chakra; if required by
        other packages as build-time dependencies, they can be installed at that time. Not
        including these two packages may save some time while creating the environment.
        """

        with tempfile.TemporaryDirectory() as temp_dir:
            env_path = Path(temp_dir) / Path('.venv')
            env = Environment(env_path)
            env.create()

            assert not env.has_installed('setuptools')
            assert not env.has_installed('wheel')

    def test_pip_installed(self):
        """Test that `pip` is installed in the environment."""

        with tempfile.TemporaryDirectory() as temp_dir:
            env_path = Path(temp_dir) / Path('.venv')
            env = Environment(env_path)
            env.create()

            assert env.has_installed('pip')

    def test_command_under_env(self):
        """Test a command run under an environment."""

        command = Command(['pip', 'freeze'])

        result = command.run(capture_output=True)

        with tempfile.TemporaryDirectory() as temp_dir:
            env_path = Path(temp_dir) / Path('.venv')
            env = Environment(env_path)
            env.create()
            env.activate()

            new_result = command.run(capture_output=True)

        assert result.stdout != new_result.stdout

    def test_pip_latest_version(self):
        """The environment should come with the latest version of Pip."""

        version_cmd = Command(['pip', '--version'])
        upgrade_cmd = Command(['pip', 'install', '--upgrade', 'pip'])

        with tempfile.TemporaryDirectory() as temp_dir:
            env_path = Path(temp_dir) / Path('.venv')
            env = Environment(env_path)
            env.create()
            env.activate()

            version = version_cmd.run(capture_output=True).stdout
            upgrade_cmd.run(capture_output=True)
            new_version = version_cmd.run(capture_output=True).stdout

        assert version == new_version<|MERGE_RESOLUTION|>--- conflicted
+++ resolved
@@ -233,16 +233,7 @@
             # should refer to the created environment.
             assert any([Path(path).is_relative_to(env_path) for path in sys.path])
 
-<<<<<<< HEAD
-    @unittest.expectedFailure
-    def test_path_is_a_path(self):
-        """The `path` parameter passed must be a `pathlib.Path` instance."""
-        _ = Environment('.venv')
-
     def test_setuptools_wheel_not_installed(self):
-=======
-    def test_setuptools_wheel_installed(self):
->>>>>>> 867e8730
         """Test that `setuptools` and `wheel` are not installed in the environment.
 
         The packages `setuptools` and `wheel` are not required by Chakra; if required by
