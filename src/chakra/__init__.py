--- conflicted
+++ resolved
@@ -92,13 +92,8 @@
     def requirements_txt(self):
         temp_file = tempfile.NamedTemporaryFile()
         with open(temp_file.name, 'w') as f:
-<<<<<<< HEAD
             f.write(
-                os.linesep.join(
-                    [dep for dep_list in self._deps.values() for dep in dep_list]))
-=======
-            f.write('\n'.join(self.docs + self.checks + self.tests))
->>>>>>> 29d8dc68
+                '\n'.join([dep for dep_list in self._deps.values() for dep in dep_list]))
         return temp_file
 
 
