--- conflicted
+++ resolved
@@ -48,24 +48,9 @@
 
     def __init__(self, script_path):
         self.script_path = script_path
-<<<<<<< HEAD
 
         if self.script_path.suffix == '.ps1':
-            self.interpreter = 'pwsh'
-=======
-        if self.script_path.suffix == '.py':
-            self.interpreter = 'python'
-        elif self.script_path.suffix == '' or self.script_path.suffix == '.sh':
-            self.interpreter = 'bash'
-        elif self.script_path.suffix == '.ps1':
             self.interpreter = 'powershell'
-        else:
-            raise RuntimeError(
-                f"unsupported extension '{self.script_path.suffix}': "
-                "only Python ('.py' extension), Bash (no extension or '.sh' extension) "
-                "and Powershell ('.ps1' extension) scripts are supported."
-            )
->>>>>>> 2d3542e8
 
             super().__init__(
                 command=self.interpreter, optional_args={'-File': str(self.script_path)})
