[project]
name = "chakra"
version = "0.1.0"
description = "Standardized workflow for Python projects."
readme = "README.md"
requires-python = ">=3.7"
license = { text = "MIT License" }
authors = [ { name = "Saniya Maheshwari", email = "saniya.mah@gmail.com" } ]

dependencies = ["tomli; python_version<'3.11'", "pyproject-metadata"]

scripts = { chakra = "chakra:main.cli" }

[build-system]
<<<<<<< HEAD
requires = ["flit_core>=3.2,<4"]
build-backend = "flit_core.buildapi"

[tool.chakra.dev-deps]
test = ["nose2[coverage_plugin]"]
fixes = ["flake8", "isort"]
=======
requires = []
>>>>>>> 38372eea
<|MERGE_RESOLUTION|>--- conflicted
+++ resolved
@@ -12,13 +12,8 @@
 scripts = { chakra = "chakra:main.cli" }
 
 [build-system]
-<<<<<<< HEAD
-requires = ["flit_core>=3.2,<4"]
-build-backend = "flit_core.buildapi"
+requires = []
 
 [tool.chakra.dev-deps]
 test = ["nose2[coverage_plugin]"]
-fixes = ["flake8", "isort"]
-=======
-requires = []
->>>>>>> 38372eea
+fixes = ["flake8", "isort"]