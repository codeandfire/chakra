import os
import subprocess
import sys
import unittest
from pathlib import Path

from chakra.core import Command, Environment, Hook

# load a patched version of `tempfile`.
from tempfile_patch import tempfile


def make_directories(structure, at=Path('.')):
    """Create a directory structure.

    For documentation on how this works, please refer: tests/make_directories.md
    """

    if isinstance(structure, tuple):
        dir_name = structure[0]
        dir_path = at / Path(dir_name)
        dir_path.mkdir()
        make_directories(structure[1], at=dir_path)

    elif isinstance(structure, list):
        for s in structure:
            make_directories(s, at=at)

    # it must be a string, i.e. a file name.
    else:
        (at / Path(structure)).touch()


class TestCommand(unittest.TestCase):

    @unittest.skipIf(os.name == 'nt', 'on windows system')
    def test_echo(self):
        """Run an `echo` command."""

        result = Command(['echo', 'foo']).run(capture_output=True)
        assert result.returncode == 0
        assert result.stdout.strip() == 'foo'
        assert result.stderr.strip() == ''

    @unittest.skipIf(os.name == 'nt', 'on windows system')
    def test_ls(self):
        """Run an `ls -lh` command."""

        result = Command(['ls', '-l', '-h']).run(capture_output=True)

        assert result.returncode == 0

        # output of `ls -lh` will always have multiple lines.
        assert len(result.stdout.strip().split(os.linesep)) > 1

        assert result.stderr.strip() == ''

    @unittest.skipIf(os.name == 'nt', 'on windows system')
    def test_mkdir(self):
        """Run a `mkdir` command against an existing directory."""

        with tempfile.TemporaryDirectory() as temp_dir:
            os.chdir(temp_dir)
            Path('foo').mkdir()

            # `mkdir` against an existing directory will always throw an error.
            result = Command(['mkdir', 'foo']).run(capture_output=True)

        assert result.returncode != 0
        assert result.stdout.strip() == ''
        assert result.stderr.strip() != ''

    def test_python_c(self):
        """Run a `python -c` command."""

        result = Command(
            ['python', '-c', "print('Hello, world!')"]).run(capture_output=True)
        assert result.returncode == 0
        assert result.stdout.strip() == 'Hello, world!'
        assert result.stderr.strip() == ''

    def test_pip(self):
<<<<<<< HEAD
        """Run the command `pip install --user foo bar baz --find-links file://.../foo/bar --progress-bar off --isolated --no-color`."""

        result = Command(
            ['pip', 'install', '--user', 'foo', 'bar', 'baz',
             '--find-links', Path('./foo/bar').resolve(strict=False).as_uri(),
             '--progress-bar', 'off', '--isolated', '--no-color']
=======
        """Run the command `pip install foo bar baz --find-links file:///foo/bar`."""

        result = Command(
            ['pip', 'install', 'foo', 'bar', 'baz', '--find-links',
             Path('/foo/bar').as_uri()],
>>>>>>> d98b67f7
        ).run(capture_output=True)

        assert result.returncode != 0
        assert result.stdout.strip().startswith('Looking in links:')
        for line in result.stderr.strip().split(os.linesep):
            assert line.startswith('WARNING') or line.startswith('ERROR')

    # NOTE: this test is currently failing. Shows how we are not able to support `python
    # -m` commands yet.
    @unittest.skip('currently not working')
    def test_python_m(self):
        """Run a `python -m` command."""

        result = Command(
            ['python', '-m', 'unittest', 'discover', '-h']).run(capture_output=True)
        assert result.returncode == 0
        assert result.stdout.strip().startswith('usage: python -m unittest discover')
        assert result.stderr.strip() == ''

    def test_invalid(self):
        """Run an invalid command, i.e. a command that does not exist."""

        result = Command(['foo']).run(capture_output=True)
        assert result.returncode != 0
        assert result.stdout == ''
        assert result.stderr.strip() == 'command not found: foo'

    @unittest.skipIf(os.name == 'nt', 'on windows system')
    def test_env_vars_sh(self):
        """Verify that environment variables are accessible to the command."""

        command = Command(['/bin/sh', '-c', 'echo $FOO $BAR'],
                          env_vars={'FOO': 'bar', 'BAR': 'foo'})
        result = command.run(capture_output=True)
        assert result.stdout.strip() == 'bar foo'

    @unittest.skipUnless(os.name == 'nt', 'on non-windows system')
    def test_env_vars_powershell(self):
        """Verify that environment variables are accessible to the command."""

        command = Command(['powershell', '-Command', 'echo $env:Foo $env:Bar'],
                          env_vars={'Foo': 'bar', 'Bar': 'foo'})
        result = command.run(capture_output=True)
        assert result.stdout.strip() == 'bar\nfoo'


class TestHook(unittest.TestCase):

    def test_python(self):
        """Test a Python hook."""

        with tempfile.TemporaryDirectory() as temp_dir:
            os.chdir(temp_dir)
            with open('foo.py', 'w') as f:
                f.write("print('foo')")
            result = Hook(Path('foo.py')).run(capture_output=True)

        assert result.stdout.strip() == 'foo'

    @unittest.skipIf(os.name == 'nt', 'on windows system')
    def test_bash(self):
        """Test a Bash hook."""

        with tempfile.TemporaryDirectory() as temp_dir:
            os.chdir(temp_dir)
            with open('foo', 'w') as f:
                f.write("#!/bin/bash\n\necho 'foo'")
            result = Hook(Path('foo')).run(capture_output=True)

        assert result.stdout.strip() == 'foo'

    @unittest.skipIf(os.name == 'nt', 'on windows system')
    def test_bash_sh_extension(self):
        """Test a Bash hook with an `.sh` extension."""

        with tempfile.TemporaryDirectory() as temp_dir:
            os.chdir(temp_dir)
            with open('foo.sh', 'w') as f:
                f.write("#!/bin/bash\n\necho 'foo'")
            result = Hook(Path('foo.sh')).run(capture_output=True)

        assert result.stdout.strip() == 'foo'

    @unittest.skipUnless(os.name == 'nt', 'on non-windows system')
    def test_powershell(self):
        """Test a Powershell hook."""

        with tempfile.TemporaryDirectory() as temp_dir:
            os.chdir(temp_dir)
            with open('foo.ps1', 'w') as f:
                f.write("echo 'foo'")
            result = Hook(Path('foo.ps1')).run(capture_output=True)

        assert result.stdout.strip() == 'foo'

    def test_unsupported(self):
        """Test a hook with an unsupported extension."""

        with tempfile.TemporaryDirectory() as temp_dir:
            os.chdir(temp_dir)
            with open('foo.bat', 'w') as f:
                f.write('dir')

            with self.assertRaises(RuntimeError):
                Hook(Path('foo.bat')).run(capture_output=True)


class TestEnvironment(unittest.TestCase):

    def test_create_and_activate(self):
        """Test if creation and activation of an environment works.

        This test takes a little time because of the time spent in creating the
        environment.
        """

        with tempfile.TemporaryDirectory() as temp_dir:
            env_path = Path(temp_dir) / Path('.venv')
            env = Environment(env_path)

            env.create_command.run(capture_output=True)
            assert not env.is_activated

            # pre-activation, none of the paths in `PYTHONPATH` (i.e. `sys.path`) should
            # have anything to do with the created environment.
            assert all([not Path(path).is_relative_to(env_path) for path in sys.path])

            env.activate()
            assert env.is_activated

            # post-activation, at least one of the paths in `PYTHONPATH` (i.e. `sys.path`)
            # should refer to the created environment.
            assert any([Path(path).is_relative_to(env_path) for path in sys.path])

    @unittest.expectedFailure
    def test_path_is_a_path(self):
        """The `path` parameter passed must be a `pathlib.Path` instance."""
        _ = Environment('.venv')<|MERGE_RESOLUTION|>--- conflicted
+++ resolved
@@ -80,20 +80,11 @@
         assert result.stderr.strip() == ''
 
     def test_pip(self):
-<<<<<<< HEAD
-        """Run the command `pip install --user foo bar baz --find-links file://.../foo/bar --progress-bar off --isolated --no-color`."""
+        """Run the command `pip install --user foo bar baz --find-links file:///foo/bar`."""
 
         result = Command(
-            ['pip', 'install', '--user', 'foo', 'bar', 'baz',
-             '--find-links', Path('./foo/bar').resolve(strict=False).as_uri(),
-             '--progress-bar', 'off', '--isolated', '--no-color']
-=======
-        """Run the command `pip install foo bar baz --find-links file:///foo/bar`."""
-
-        result = Command(
-            ['pip', 'install', 'foo', 'bar', 'baz', '--find-links',
+            ['pip', 'install', '--user', 'foo', 'bar', 'baz', '--find-links',
              Path('/foo/bar').as_uri()],
->>>>>>> d98b67f7
         ).run(capture_output=True)
 
         assert result.returncode != 0
