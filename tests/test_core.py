--- conflicted
+++ resolved
@@ -46,22 +46,11 @@
     def test_ls(self):
         """Run an `ls -lh` command."""
 
-<<<<<<< HEAD
         result = Command(['ls', '-l', '-h']).run()
-
-=======
-        result = Command(['ls', '-l', '-h']).run(capture_output=True)
->>>>>>> 66aa7dac
         assert result.returncode == 0
         # output of `ls -lh` will always have multiple lines.
-<<<<<<< HEAD
         assert len(result.stdout.split(os.linesep)) > 1
-
-        assert result.stderr == ''
-=======
-        assert len(result.stdout.strip().split(os.linesep)) > 1
-        assert result.stderr.strip() == ''
->>>>>>> 66aa7dac
+        assert result.stderr == ''
 
     @unittest.skipIf(os.name == 'nt', 'on windows system')
     def test_mkdir(self):
@@ -93,12 +82,7 @@
         result = Command(
             ['pip', 'install', 'foo', 'bar', 'baz', '--find-links',
              Path('/foo/bar').as_uri()],
-<<<<<<< HEAD
         ).run()
-
-=======
-        ).run(capture_output=True)
->>>>>>> 66aa7dac
         assert result.returncode != 0
         assert 'Looking in links:' in result.stdout
         for line in result.stderr.split(os.linesep):
@@ -149,14 +133,8 @@
             os.chdir(temp_dir)
             with open('foo.py', 'w') as f:
                 f.write("print('foo')")
-<<<<<<< HEAD
             result = Hook(Path('foo.py')).run()
-
-        assert result.stdout == 'foo'
-=======
-            result = Hook(Path('foo.py')).run(capture_output=True)
-        assert result.stdout.strip() == 'foo'
->>>>>>> 66aa7dac
+        assert result.stdout == 'foo'
 
     @unittest.skipIf(os.name == 'nt', 'on windows system')
     def test_bash(self):
@@ -178,14 +156,8 @@
             os.chdir(temp_dir)
             with open('foo.sh', 'w') as f:
                 f.write("#!/bin/bash\n\necho 'foo'")
-<<<<<<< HEAD
             result = Hook(Path('foo.sh')).run()
-
-        assert result.stdout == 'foo'
-=======
-            result = Hook(Path('foo.sh')).run(capture_output=True)
-        assert result.stdout.strip() == 'foo'
->>>>>>> 66aa7dac
+        assert result.stdout == 'foo'
 
     @unittest.skipUnless(os.name == 'nt', 'on non-windows system')
     def test_powershell(self):
@@ -195,14 +167,8 @@
             os.chdir(temp_dir)
             with open('foo.ps1', 'w') as f:
                 f.write("echo 'foo'")
-<<<<<<< HEAD
             result = Hook(Path('foo.ps1')).run()
-
-        assert result.stdout == 'foo'
-=======
-            result = Hook(Path('foo.ps1')).run(capture_output=True)
-        assert result.stdout.strip() == 'foo'
->>>>>>> 66aa7dac
+        assert result.stdout == 'foo'
 
     def test_unsupported(self):
         """Test a hook with an unsupported extension."""
@@ -223,12 +189,7 @@
         with tempfile.TemporaryDirectory() as temp_dir:
             env_path = Path(temp_dir) / Path('.venv')
             env = Environment(env_path)
-<<<<<<< HEAD
-            env.create()
-
-=======
-            env.create(capture_output=True)
->>>>>>> 66aa7dac
+            env.create()
             assert env_path.exists()
             assert env.activate_script.exists()
             assert env.python_executable.exists()
@@ -247,14 +208,7 @@
             env_path = Path(temp_dir) / Path('.venv')
             virtualenv.cli_run([str(env_path)])
             env = Environment(env_path)
-<<<<<<< HEAD
-
-            env.create()
-            assert not env.is_activated
-=======
-            env.create(capture_output=True)
->>>>>>> 66aa7dac
-
+            env.create()
             assert not env.is_activated
             assert all([not Path(path).is_relative_to(env_path) for path in sys.path])
 
@@ -273,12 +227,7 @@
         with tempfile.TemporaryDirectory() as temp_dir:
             env_path = Path(temp_dir) / Path('.venv')
             env = Environment(env_path)
-<<<<<<< HEAD
-            env.create()
-
-=======
-            env.create(capture_output=True)
->>>>>>> 66aa7dac
+            env.create()
             assert not env.has_installed('setuptools')
             assert not env.has_installed('wheel')
 
@@ -288,12 +237,7 @@
         with tempfile.TemporaryDirectory() as temp_dir:
             env_path = Path(temp_dir) / Path('.venv')
             env = Environment(env_path)
-<<<<<<< HEAD
-            env.create()
-
-=======
-            env.create(capture_output=True)
->>>>>>> 66aa7dac
+            env.create()
             assert env.has_installed('pip')
 
     def test_pip_latest_version(self):
@@ -307,16 +251,9 @@
             env = Environment(env_path)
             env.create()
             env.activate()
-<<<<<<< HEAD
-
             version = version_cmd.run().stdout
             upgrade_cmd.run()
             new_version = version_cmd.run().stdout
-=======
-            version = version_cmd.run(capture_output=True).stdout
-            upgrade_cmd.run(capture_output=True)
-            new_version = version_cmd.run(capture_output=True).stdout
->>>>>>> 66aa7dac
 
         assert version == new_version
 
@@ -343,15 +280,8 @@
             env = Environment(env_path)
             env.create()
             env.activate()
-<<<<<<< HEAD
-
             Command(['pip', 'install', 'tabulate']).run()
-
             result = Command(['python', '-c', '"import tabulate"']).run()
-=======
-            Command(['pip', 'install', 'tabulate']).run(capture_output=True)
-            result = Command(['python', '-c', '"import tabulate"']).run(capture_output=True)
->>>>>>> 66aa7dac
 
         assert result.returncode == 0
         assert result.stdout == ''
@@ -365,15 +295,8 @@
             env = Environment(env_path)
             env.create()
             env.activate()
-<<<<<<< HEAD
-
             Command(['pip', 'install', 'build']).run()
-
             result = Command(['pyproject-build', '-h']).run()
-=======
-            Command(['pip', 'install', 'build']).run(capture_output=True)
-            result = Command(['pyproject-build', '-h']).run(capture_output=True)
->>>>>>> 66aa7dac
 
         assert result.returncode == 0
         assert result.stdout != ''
