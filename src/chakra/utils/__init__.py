# import the monkey-patched modules.
<<<<<<< HEAD
from .tempfile_patch import tempfile
from .tomllib_patch import tomllib

from .version import Version

class NotSupportedError(Exception):
    pass
=======

from .dirtree import HDirectory, HFile
from .tempfile_patch import tempfile
from .tomllib_patch import tomllib
from .version import Version
>>>>>>> cc4abe54
<|MERGE_RESOLUTION|>--- conflicted
+++ resolved
@@ -1,16 +1,6 @@
 # import the monkey-patched modules.
-<<<<<<< HEAD
 from .tempfile_patch import tempfile
 from .tomllib_patch import tomllib
 
-from .version import Version
-
-class NotSupportedError(Exception):
-    pass
-=======
-
 from .dirtree import HDirectory, HFile
-from .tempfile_patch import tempfile
-from .tomllib_patch import tomllib
-from .version import Version
->>>>>>> cc4abe54
+from .version import Version